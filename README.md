# puppetlabs-pe_status_check

- [puppetlabs-pe_status_check](#puppetlabs-pe_status_check)
  - [Description](#description)
  - [Setup](#setup)
    - [What pe_status_check affects](#what-pe_status_check-affects)
    - [Setup requirements](#setup-requirements)
    - [Beginning with pe_status_check](#beginning-with-pe_status_check)
  - [Usage](#usage)
  - [Reporting Options](#reporting-options)
    - [Class declaration (optional)](#class-declaration-optional)
<<<<<<< HEAD
    - [Ad-hoc Report (Plan)](#ad-hoc-report-plan)
      - [Setup Requirements](#setup-requirements-1)
      - [Running the plan](#running-the-plan)
=======
    - [Ad-hoc Report (Plans)](#ad-hoc-report-plans)
      - [Setup Requirements](#setup-requirements-1)
      - [Running the plans](#running-the-plans)
>>>>>>> 6390be52
  - [Reference](#reference)
  - [Fact: pe_status_check](#fact-pe_status_check)
  - [Fact: agent_status_check](#fact-agent_status_check)
  - [How to report an issue or contribute to the module](#how-to-report-an-issue-or-contribute-to-the-module)

## Description

puppetlabs-pe_status_check provides a way to alert the end-user when Puppet Enterprise is not in an ideal state. It uses pre-set indicators and has a simplified output that directs the end-user to next steps for resolution.

Users of the tool have greater ability to provide their own self-service resolutions and shorter incident resolution times with Puppet Support due to higher quality information available to our team.

## Setup

### What pe_status_check affects

This module installs two structured facts named `pe_status_check` and `agent_status_check`. Each fact contains an array of key pairs that output an indicator ID and a Boolean value. The `pe_status_check` fact is confined to only Puppet Enterprise infrastructure agents, and the `agent_status_check` fact is confined to non-infrastructure agent nodes.

### Setup requirements

Enable plug-in sync to deliver required facts for this module.

### Beginning with pe_status_check

This module primarily provides indicators using facts, so installing the module and allowing plug-in sync to occur lets the module start functioning.

## Usage

The facts in this module can be directly consumed by monitoring tools such as Splunk, any element in the structured facts `pe_status_check` or `agent_status_check` reporting as `false` indicates a fault state in Puppet Enterprise. When any element reports as `false`, look up the incident ID in the reference section for next steps.

Alternatively, assigning the `class pe_status_check` to the infrastructure notifies on each Puppet run if any indicator is reporting as `false`.

## Reporting Options

### Class declaration (optional)

To activate the notification functions of this module, classify your Puppet Infrastructure  with the `pe_status_check` class using [your preferred classification method](https://puppet.com/docs/pe/latest/grouping_and_classifying_nodes.html#enable_console_configuration_data). Below is an example using `site.pp`.

```puppet
node 'node.example.com' {
  include pe_status_check
}
```

For maximum coverage, report on all default indicators. However, if you need to  make exceptions for your environment, classify the array parameter `indicator_exclusions` with a list of all the indicators you do not want to report on.

This workflow is not available for the `agent_status_check` fact.

```puppet
class { 'pe_status_check':
  indicator_exclusions             => ['S0001','S0003','S0003','S0004'],
}
```

### Ad-hoc Report (Plans)

The plans, `pe_status_check::infra_summary` and `pe_status_check::agent_summary` summarize the status of each of the checks on target nodes that have the `pe_status_check` or `agent_status_check` fact respectivly, sample output can be seen below:

```json
{
    "nodes": {
        "details": {
            "pe-psql-70aefa-0.region-a.domain.com": {
                "failed_tests_count": 0,
                "passing_tests_count": 13,
                "failed_tests_details": []
            },
            "pe-server-70aefa-0.region-a.domain.com": {
                "failed_tests_count": 1,
                "passing_tests_count": 30,
                "failed_tests_details": [
                    "S0022 Determines if there is a valid Puppet Enterprise license in place at /etc/puppetlabs/license.key on your primary which is not going to expire in the next 90 days"
                ]
            },
            "pe-compiler-70aefa-0.region-a.domain.com": {
                "failed_tests_count": 0,
                "passing_tests_count": 23,
                "failed_tests_details": []
            },
            "pe-compiler-70aefa-1.region-b.domain.com": {
                "failed_tests_count": 0,
                "passing_tests_count": 23,
                "failed_tests_details": []
            }
        },
        "failing": [
            "pe-server-70aefa-0.region-a.domain.com"
        ],
        "passing": [
            "pe-compiler-70aefa-1.region-b.domain.com",
            "pe-compiler-70aefa-0.region-a.domain.com",
            "pe-psql-70aefa-0.region-a.domain.com"
        ]
    },
    "errors": {},
    "status": "failing",
    "failing_node_count": 1,
    "passing_node_count": 3
}
```

#### Setup Requirements

`pe_status_check::infra_summary` and `pe_status_check::agent_summary` utilize [hiera](https://puppet.com/docs/puppet/latest/hiera_intro.html) to lookup test definitions, this requires placing a static hierarchy in your **environment level** [hiera.yaml](https://puppet.com/docs/puppet/latest/hiera_config_yaml_5.html).

```yaml
plan_hierarchy:
  - name: "Static data"
    path: "static.yaml"
    data_hash: yaml_data
```

See the following [documentation](https://puppet.com/docs/bolt/latest/hiera.html#outside-apply-blocks) for further explanation.

#### Running the plans

The `pe_status_check::infra_summary` and `pe_status_check::agent_summary` plans can be run from the [PE console](https://puppet.com/docs/pe/latest/running_plans_from_the_console_.html) or from [the command line](https://puppet.com/docs/pe/latest/running_plans_from_the_command_line.html). Below are some examples of running the plans from the command line. More information on the parameters in the plan can be seen in the [REFERENCE.md](REFERENCE.md).

Example call from the command line to run `pe_status_check::infra_summary` against all infrastructure nodes:

```shell
puppet plan run pe_status_check::infra_summary
```
Example call from the command line to run `pe_status_check::agent_summary` against all regular agent nodes:

```shell
puppet plan run pe_status_check::agent_summary
```

Example call from the command line to run against a set of infrastructure nodes:

```shell
puppet plan run pe_status_check::infra_summary targets=pe-server-70aefa-0.region-a.domain.com,pe-psql-70aefa-0.region-a.domain.com
```

Example call from the command line to exclude indicators for `pe_status_check::infra_summary`:

```shell
puppet plan run pe_status_check::infra_summary -p '{"indicator_exclusions": ["S0001","S0021"]}'
```
Example call from the command line to exclude indicators for `pe_status_check::agent_summary`:

```shell
puppet plan run pe_status_check::agent_summary -p '{"indicator_exclusions": ["AS001","AS002"]}'
```

## Reference

Refer to this section for next steps when any indicator reports a `false`.

## Fact: pe_status_check

| Indicator ID | Description                                                                        | Self-service steps                                                                                                                                                                                                                                                                                                                                                                                                                                                          | What to include in a Support ticket                                                                                                                                                                                                   |
|--------------|------------------------------------------------------------------------------------|-----------------------------------------------------------------------------------------------------------------------------------------------------------------------------------------------------------------------------------------------------------------------------------------------------------------------------------------------------------------------------------------------------------------------------------------------------------------------------|---------------------------------------------------------------------------------------------------------------------------------------------------------------------------------------------------------------------------------------|
| S0001        | Determines if the puppet service is running on agents.                                      | Starts the puppet service - `puppet resource service puppet ensure=running`                                                                                                                                                                                                                                                                                                                                                                                                    | If the service fails to start, open a Support ticket referencing S0001, and provide `syslog` and any errors output when attempting to restart the service.                                           |
| S0002        | Determines if the pxp-agent service is running.                                         | Starts the pxp-agent service - `puppet resource service pxp-agent ensure=running`                                                                                                                                                                                                                                                                                                                                                                                                    | If the service fails to start, open a Support ticket referencing S0002, provide `syslog` any errors output when attempting to restart the service, and `/var/log/puppetlabs/pxp-agent/pxp-agent.log` |
| S0003        | Determines if infrastructure components are running in noop.                       | Do not routinely configure noop on PE infrastructure nodes, as it prevents the management of key infrastructure settings. [Disable this setting on infrastructure components.](https://puppet.com/docs/puppet/latest/configuration.html#noop)                                                                                                                                                                                                                       | If you are unable to disable noop or encounter an error when disabling noop, open a Support ticket referencing S0003, and provide any errors output when attempting to change the setting.                                                                |
| S0004        | Determines if the Puppet Server status endpoint is returning any errors.                                  | Runs the command `puppet infrastructure status` on your primary node, notes any services showing in an error state, and examines the corresponding service logs for potential causes.                                                                                                                                                                                                                                                                                            | Open a Support ticket referencing S0004, provide the output of `puppet infrastructure status` and [any service logs associated with the errors](https://puppet.com/docs/pe/latest/what_gets_installed_and_where.html#log_files_installed).                                                                                    |
| S0005        | Determines if certificate authority (CA) cert expires in the next 90 days.                                         | Install the [puppetlabs-ca_extend](https://forge.puppet.com/modules/puppetlabs/ca_extend) module and follow steps to extend the CA cert.                                                                                                                                                                                                                                                                                                                                             | Open a Support ticket referencing S0005 and provide [support script](https://puppet.com/docs/pe/latest/getting_support_for_pe.html#pe_support_script) output from the primary server, and any errors encountered when using the ca_extend module.                                                                |
| S0006        | Determines if Puppet metrics collector is enabled and collecting metrics.                     |Metrics collector is a tool that lets you monitor a PE installation. If it is not enabled, [enable it.](https://puppet.com/docs/pe/latest/getting_support_for_pe.html#puppet_metrics_collector)  | If you have issues enabling metrics, open a ticket referencing S0006 and provide the output of the [support script.](https://puppet.com/docs/pe/latest/getting_support_for_pe.html#pe_support_script)                                   |
| S0007        | Determines if there is at least 20% disk free on the PostgreSQL data partition.           | Determines if growth is slow and expected within the TTL of your data. If there's an unexpected increase, use this article to [troubleshoot PuppetDB](https://support.puppet.com/hc/en-us/articles/360056219974)                                                                                                                                                                                                 | Open a Support ticket referencing S0007 and provide details about large files and folders, rate of growth, and a full [support script](https://puppet.com/docs/pe/latest/getting_support_for_pe.html#pe_support_script) from the affected node.                                                                          |
| S0008        | Determines if there is at least 20% disk free on the codedir data partition.        | This can indicate you are deploying more code from the code repo than there is space for on the infrastructure components, or that something else is consuming space on this partition. Run `puppet config print codedir`, check that codedir partition indicated has enough capacity for the code being deployed, and check that no other outside files are consuming this data mount.                                                                                    |                                                                                                                                                                                                                                       |
| S0009        | Determines if pe-puppetsever service is running and enabled on relevant components. | Checks that the service can be started and enabled by running `puppet resource service pe-puppetserver ensure=running`, examines `/var/log/puppetlabs/puppetserver/puppetserver.log` for failures.                                                                                                                                                                                                                                                                                               | Open a Support ticket referencing S0009 and provide the `/var/log/puppetlabs/puppetserver/puppetserver.log`, showing an unsuccessful startup.                                                                              |
| S0010        | Determines if pe-puppetdb service is running and enabled on relevant components.    | Checks that the service can be started and enabled by running `puppet resource service pe-pupeptdb ensure=running`, examines `/var/log/puppetlabs/puppetdb/puppetdb.log` for failures.                                                                                                                                                                                                                                                                                                         | Open a Support ticket referencing S0010 and provide the `/var/log/puppetlabs/puppetdb/puppetdb.log` log, showing an unsuccessful startup.                                                                                      |
| S0011        | Determines if pe-postgres service is running and enabled on relevant components.    | Checks that the service can be started and enabled by running `puppet resource service pe-postgres ensure=running`, examines `/var/log/puppetlabs/postgresql/<postgresversion>/postgresql-<today>.log` for failures.                                                                                                                                                                                                                                                                           | Open a Support ticket referencing S0011 and provide the `/var/log/puppetlabs/postgresql/<postgresversion>/ postgresql-<today>.log` log, showing an unsuccessful startup                                                        |
| S0012        | Determines if Puppet produced a report during the last run interval.                | [Troubleshoot Puppet run failures.](https://puppet.com/docs/pe/latest/run_puppet_on_nodes.html#troubleshooting_puppet_run_failures)                                                                                                                                                                                                                                                                                                                                                                             | Open a Support ticket referencing S0012 and provide the output of `puppet agent -td > debug.log 2>&1`                                                                                                                             |
| S0013        | Determines if the catalog was successfully applied during the last  Puppet run.              | [Troubleshoot Puppet run failures.](https://puppet.com/docs/pe/latest/run_puppet_on_nodes.html#troubleshooting_puppet_run_failures)                                                                                                                                                                                                                                                                                                                                                                            | Open a Support ticket referencing S0013 and provide the output of `puppet agent -td > debug.log 2>&1`                                                                                                                            |
| S0014        | Determines if anything in the command queue is older than a Puppet run interval.         | This can indicate that the PuppetDB performance is inadequate for incoming requests. Review PuppetDB performance. [Use metrics to pinpoint the issue.](https://support.puppet.com/hc/en-us/articles/231751308)  | Open a Support ticket referencing `S0014` and provide the output of the [support script.](https://puppet.com/docs/pe/latest/getting_support_for_pe.html#pe_support_script)  |
| S0015        | Determines if the infrastructure agent host certificate is expiring in the next 90 days.                                     | Puppet Enterprise has a plan built into extend agent certificates. Use a puppet query to find expiring host certificates and pass the node ID to this plan:   `puppet plan run enterprise_tasks::agen_cert_regen agent=$(puppet query 'inventory[certname] { facts.pe_status_check.S0015 = false }' \| jq  -r '.[].certname' \|  paste -sd, -) master=$(puppet config print certname)`  |  If the plan fails to run, open a support ticket referencing S0015 and provide the error message recieved when running the plan.                                                                               | 
| S0016        | Determines if there are any `OutOfMemory` errors in the `puppetserver` log. | [Increase the Java heap size for that service.](https://support.puppet.com/hc/en-us/articles/360015511413) | Open a Support ticket referencing S0016 and provide [puppet metrics](https://support.puppet.com/hc/en-us/articles/231751308), `/var/log/puppetlabs/puppetserver/puppetserver.log`, and the output of `puppet infra tune`.|
| S0017        | Determines if there are any `OutOfMemory` errors in the `puppetdb` log. | [Increase the Java heap size for that service.](https://support.puppet.com/hc/en-us/articles/360015511413) | Open a Support ticket referencing S0017 and provide [puppet metrics](https://support.puppet.com/hc/en-us/articles/231751308), `/var/log/puppetlabs/puppetdb/puppetdb.log`, and the output of `puppet infra tune`.|
| S0018        | Determines if there are any `OutOfMemory` errors in the `orchestrator` log. | [Increase the Java heap size for that service.](https://support.puppet.com/hc/en-us/articles/360015511413) | Open a Support ticket referencing S0018 and provide [puppet metrics](https://support.puppet.com/hc/en-us/articles/231751308), `/var/log/puppetlabs/orchestration-services/orchestration-services.log`, and output of `puppet infra tune`.|
|S0019|Determines if there are sufficent jRubies available to serve agents.| Insufficent jRuby availability results in queued puppet agents and overall poor system performance. There can be many causes: [Insufficent server tuning for load](https://support.puppet.com/hc/en-us/articles/360013148854), [a thundering herd](https://support.puppet.com/hc/en-us/articles/215729277), and [insufficient system resources for scale.](https://puppet.com/docs/pe/latest/hardware_requirements.html#hardware_requirements) | If self-sevice fails to resolve the issue, open a ticket referencing S0019 and provide a description of actions so far and the output of the [support script.](https://puppet.com/docs/pe/latest/getting_support_for_pe.html#pe_support_script)
|S0021|Determines if free memory is less than 10%.| Ensure your system hardware availablity matches the [recommended configuration](https://puppet.com/docs/pe/latest/hardware_requirements.html#hardware_requirements), note this assumes no third-party software using significant resources, adapt requirements accordingly for third-party requirements. | If you have issues with memory utilization in Puppet Enterprise that is not expected, open a Support ticket, referencing S0021 and provide the output of the [support script](https://puppet.com/docs/pe/latest/getting_support_for_pe.html#pe_support_script)
| S0022        | Determines if there is a valid Puppet Enterprise license in place at `/etc/puppetlabs/license.key` on the primary server which is not expiring in the next 90 days.                | [Get help with Puppet Enterprise license issues](https://support.puppet.com/hc/en-us/articles/360017933313)                                                                                                                                                                                                                                                                                                                                                                              | Open a Support ticket referencing S0022 and provide the output of the following commands `ls -la /etc/puppetlabs/license.key` and `cat /etc/puppetlabs/license.key`. |
| S0024        | Determines if there are files in the puppetdb discard directory newer than 1 week old                       |   Recent files indicate an issue that causes PuppetDB to reject incoming data. Invesitgate Puppetdb logs at the time the data was rejected to find a cause,                                                                                                                                                                                                                   | Open a Support ticket referencing S0024 and provide a copy of the PuppetDB log for the time in question, along with a sample of the most recent file in the following directory `/opt/puppetlabs/server/data/puppetdb/stockpile/discard/`
| S0029        | Determines if number of current connections to Postgresql DB is approaching 90% of the `max_connections` defined.  | To increase the maximum number of connections in postgres, adjust `puppet_enterprise::profile::database::max_connections`. Consider to increase `shared_buffers` if that is the case as each connection consumes RAM.                                                                                                                  | Open a Support ticket referencing S0029 and provide the current and future value for `puppet_enterprise::profile::database::max_connections` and we will assist. 
| S0030        | Determines when infrastructure components have the setting `use_cached_catalog` set to true.                        | Don't configure use_cached_catalog on PE infrastructure nodes. It prevents the management of key infrastructure settings. Disable this setting on all infrastructure components. [See our documentation for more information](https://puppet.com/docs/puppet/latest/configuration.html#use-cached-catalog)                                                                                                                                                                                                                    | If you encounter errors after disabling use_cached_catalog, open a Support ticket referencing S0030 and provide the errors.
| S0031        | Determines if old PE agent packages exist on the primary server. | [Remove the old PE agent packages.](https://support.puppet.com/hc/en-us/articles/4405333422103) |
| S0033        | Determines if Hiera 5 is in use. | Upgrading to Hiera 5 [offers some major advantages](https://puppet.com/docs/puppet/latest/hiera_migrate)                                                                                                                          | If you're having issues upgrading to Hiera 5 or if your global Hiera configuration file was erroneously modified, open a Support ticket referencing S0033. Provide your global Hiera configuration file `puppet config print hiera_config`; the default location is `/etc/puppetlabs/puppet/hiera.yaml`.
| S0034        | Determines if your PE deployment has not been upgraded in the last year.                   |  [Upgrade your PE instance.](https://puppet.com/docs/pe/latest/upgrading_pe.html)                                                                                                                | If you need help upgrading PE, open a ticket and provide your current version and the version you would like to upgrade to (this could be the LTS or STS version of PE). |
| S0035        | Determines if ``puppet module list`` is returning any warnings | If S0035 returns ``false``, i.e., warnings are present, then please update your Puppetfile to remove the errors.  Please refer to [Managing environment content with a Puppetfile](https://puppet.com/docs/pe/latest/puppetfile.html) for more info on Puppetfile and the troubleshooting documentation especially [Check the sources listed in the Puppetfile](https://puppet.com/docs/pe/latest/code_mgr_troubleshoot.html#troubleshooting_code_manager-check-pupetfile-sources) for                                                                     | If you are unable to remove all the warnings using the documentation troubleshooting steps, then please refer to [Get help for supported modules]( https://support.puppet.com/hc/en-us/articles/226771168) and raise a support request
| S0036        | Determines if `max-queued-requests` is set above 150.                       | [The maximum value for `jruby_puppet_max_queued_requests` is 150](https://support.puppet.com/hc/en-us/articles/115003769433)                                                                                    | If you are unable to change the value of `jruby_puppet_max_queued_requests` or encounter an error when changing it, open a Support ticket referencing S0036 and provide any errors output when attempting to change the setting.
| S0038        | Determines whether the number of environments within `$codedir/environments` is less than 100 | Having a large number of code environments can negatively affect Puppet Server performance. [See the Configuring Puppet Server documentation for more information.](https://puppet.com/docs/pe/latest/config_puppetserver.html#configuring_and_tuning_puppet_server)                     | Open a Support ticket referencing S0038 and provide the [support script](https://puppet.com/docs/pe/latest/getting_support_for_pe.html#pe_support_script) output from the primary server.
| S0039        | Determines if Puppets Server has reached its `queue-limit-hit-rate`,and is sending messages to agents. | [Check the  max-queued-requests article for more information.](https://support.puppet.com/hc/en-us/articles/115003769433)                      | Open a Support ticket referencing S0039 and provide the [support script](https://puppet.com/docs/pe/latest/getting_support_for_pe.html#pe_support_script) output from the primary server.
| S0040        | Determines if PE is collecting system metrics.                    | If system metrics are not collected by default, the sysstat package is not installed on the impacted PE infrastructure component. Install the package and set the parameter `puppet_enterprise::enable_system_metrics_collection` to true. [See the documentation.](https://puppet.com/docs/pe/latest/getting_support_for_pe.html#puppet_metrics_collector)                                                                   | After system metrics are configured, you do not see any files in `/var/log/sa` or if the `/var/log/sa` directory does not exist, open a Support ticket.                                                 |
| S0041        | Determines if the pxp broker on a compiler  has an established connection to another pxp broker  | To resolve a connection issue from a compiler to a pcp broker examine the following log `/var/log/puppetlabs/puppetserver/pcp-broker.log` for an explanation, Compilers should be attempting to make a connection to port 8143 on the primary server, ssl can not be terminated on a network appliance and must passthrough directly to the primary server. Ensure the connnection attempt is not to another compiler in the pool            | If unable to make a connection to a broker, raise a ticket with the support team quoting S0041 and attaching the file `/var/log/puppetlabs/puppetserver/pcp-broker.log` along with the conclusions of your investigation so far            |
| S0042        |Determines if the pxp-agent has an established connection to a pxp broker                   | Ensure the pxp-agent service is running. Check S0002 can make that determination. if running check `/var/log/puppetlabs/pxp-agent/pxp-agent.log` for connection issues, first ensuring the agent is connecting to the proper endpoint, for example, a compiler and not the primary. This fact can also be used as a target filter for running tasks, ensuring time is not wasted sending instructions to agents not connected to a broker                   | If unable to make a connection to a broker, raise a ticket with the support team quoting S0042 and attaching the file `/var/log/puppetlabs/pxp-agent/pxp-agent.log` along with the conclusions of your investigation so far             |

## Fact: agent_status_check

| Indicator ID | Description                                                                        | Self-service steps                                                                                                                                                                                                                                                                                                                                                                                                                                                          | What to include in a Support ticket                                                                                                                                                                                                   |
|--------------|------------------------------------------------------------------------------------|-----------------------------------------------------------------------------------------------------------------------------------------------------------------------------------------------------------------------------------------------------------------------------------------------------------------------------------------------------------------------------------------------------------------------------------------------------------------------------|---------------------------------------------------------------------------------------------------------------------------------------------------------------------------------------------------------------------------------------|
| AS001        | Determines if the agent host certificate is expiring in the next 90 days.                                     | Puppet Enterprise has a plan built into extend agent certificates. Use a puppet query to find expiring host certificates and pass the node ID to this plan:   `puppet plan run enterprise_tasks::agent_cert_regen agent=$(puppet query 'inventory[certname] { facts.agent_status_check.AS001 = false }' \| jq  -r '.[].certname' \|  paste -sd, -) master=$(puppet config print certname)`  |  If the plan fails to run, open a support ticket referencing AS001 and provide the error message recieved when running the plan.                                                                               | 
| AS002        | Determines if the pxp-agent has an established connection to a pxp broker                                     | Ensure the pxp-agent service is running, if running check `/var/log/puppetlabs/pxp-agent/pxp-agent.log` for connection issues, first ensuring the agent is connecting to the proper endpoint, for example, a compiler and not the primary. This fact can also be used as a target filter for running tasks, ensuring time is not wasted sending instructions to agents not connected to a broker| If unable to make a connection to a broker, raise a ticket with the support team quoting AS002 and attaching the file    `/var/log/puppetlabs/pxp-agent/pxp-agent.log` along with the conclusions of your investigation so far                                                                            | 

## How to report an issue or contribute to the module

If you are a PE user and need support using this module or encounter issues, our Support team is happy to help you. Open a ticket at the [Support Portal](https://support.puppet.com/hc/en-us/requests/new).
 If you have a reproducible bug or are a community user, you can [open an issue directly in the GitHub issues page of the module](https://github.com/puppetlabs/puppetlabs-pe_status_check/issues). We also welcome PR contributions to improve the module. [Please see further details about contributing](https://puppet.com/docs/puppet/latest/contributing.html#contributing_changes_to_module_repositories).<|MERGE_RESOLUTION|>--- conflicted
+++ resolved
@@ -9,15 +9,9 @@
   - [Usage](#usage)
   - [Reporting Options](#reporting-options)
     - [Class declaration (optional)](#class-declaration-optional)
-<<<<<<< HEAD
-    - [Ad-hoc Report (Plan)](#ad-hoc-report-plan)
-      - [Setup Requirements](#setup-requirements-1)
-      - [Running the plan](#running-the-plan)
-=======
     - [Ad-hoc Report (Plans)](#ad-hoc-report-plans)
       - [Setup Requirements](#setup-requirements-1)
       - [Running the plans](#running-the-plans)
->>>>>>> 6390be52
   - [Reference](#reference)
   - [Fact: pe_status_check](#fact-pe_status_check)
   - [Fact: agent_status_check](#fact-agent_status_check)
